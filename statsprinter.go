--- conflicted
+++ resolved
@@ -3,11 +3,8 @@
 import (
 	"encoding/json"
 	"fmt"
-<<<<<<< HEAD
-=======
 	"math"
 	"os"
->>>>>>> 8d4aa311
 	"time"
 
 	"github.com/gookit/color"
@@ -436,20 +433,7 @@
 		TotalUptime:             j.totalUptime.Seconds(),
 	}
 
-<<<<<<< HEAD
-	totalPackets := j.totalSuccessfulProbes + j.totalUnsuccessfulProbes
-	totalUptime := calcTime(j.totalUptime)
-	totalDowntime := calcTime(j.totalDowntime)
-	packetLoss := (float32(j.totalUnsuccessfulProbes) / float32(totalPackets)) * 100
-
-	/* general stats */
-	jsonPrintf("%s TCPing statistics: %d probes transmitted, %d received", j.hostname, totalPackets, j.totalSuccessfulProbes)
-
-	/* packet loss stats */
-	jsonPrintf("%.2f%% packet loss", packetLoss)
-=======
 	data.TotalPacketLoss = (float32(data.TotalUnsuccessfulProbes) / float32(data.TotalPackets)) * 100
->>>>>>> 8d4aa311
 
 	if !j.lastSuccessfulProbe.IsZero() {
 		data.LastSuccessfulProbe = &j.lastSuccessfulProbe
@@ -476,39 +460,11 @@
 		data.LongestDowntimeStart = &j.longestDowntime.start
 		data.LongestDowntimeEnd = &j.longestDowntime.end
 	}
-<<<<<<< HEAD
-}
-
-/* Print the total downtime in JSON format */
-func (j *statsJsonPrinter) printTotalDownTime(now time.Time) {
-	latestDowntimeDuration := time.Since(j.startOfDowntime)
-	calculatedDowntime := calcTime(latestDowntimeDuration)
-
-	jsonPrintf("No response received for %s", calculatedDowntime)
-}
-=======
->>>>>>> 8d4aa311
 
 	if !j.isIP {
 		data.HostnameResolveTries = j.retriedHostnameResolves
 	}
 
-<<<<<<< HEAD
-	uptime := calcTime(j.longestUptime.duration)
-	longestUptimeStart := j.longestUptime.start.Format(timeFormat)
-	longestUptimeEnd := j.longestUptime.end.Format(timeFormat)
-
-	jsonPrintf("longest consecutive uptime: %v from %v to %v", uptime, longestUptimeStart, longestUptimeEnd)
-}
-
-/* Print the longest downtime in JSON format */
-func (j *statsJsonPrinter) printLongestDowntime() {
-	if j.longestDowntime.duration == 0 {
-		return
-	}
-
-	downtime := calcTime(j.longestDowntime.duration)
-=======
 	latencyStats := findMinAvgMaxRttTime(j.rtt)
 	if latencyStats.hasResults {
 		data.LatencyMin = fmt.Sprintf("%.3f", latencyStats.min)
@@ -522,7 +478,6 @@
 	} else {
 		data.EndTimestamp = &j.endTime
 	}
->>>>>>> 8d4aa311
 
 	data.TotalDuration = fmt.Sprintf("%.3f",
 		data.EndTimestamp.Sub(*data.StartTimestamp).Seconds())
